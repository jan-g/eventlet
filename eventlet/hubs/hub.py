"""\
@file hub.py

Copyright (c) 2007, Linden Research, Inc.
Permission is hereby granted, free of charge, to any person obtaining a copy
of this software and associated documentation files (the "Software"), to deal
in the Software without restriction, including without limitation the rights
to use, copy, modify, merge, publish, distribute, sublicense, and/or sell
copies of the Software, and to permit persons to whom the Software is
furnished to do so, subject to the following conditions:

The above copyright notice and this permission notice shall be included in
all copies or substantial portions of the Software.

THE SOFTWARE IS PROVIDED "AS IS", WITHOUT WARRANTY OF ANY KIND, EXPRESS OR
IMPLIED, INCLUDING BUT NOT LIMITED TO THE WARRANTIES OF MERCHANTABILITY,
FITNESS FOR A PARTICULAR PURPOSE AND NONINFRINGEMENT. IN NO EVENT SHALL THE
AUTHORS OR COPYRIGHT HOLDERS BE LIABLE FOR ANY CLAIM, DAMAGES OR OTHER
LIABILITY, WHETHER IN AN ACTION OF CONTRACT, TORT OR OTHERWISE, ARISING FROM,
OUT OF OR IN CONNECTION WITH THE SOFTWARE OR THE USE OR OTHER DEALINGS IN
THE SOFTWARE.
"""

import bisect
import sys
import socket
import errno
import traceback
import time

import greenlet

from eventlet import greenlib
from eventlet.timer import Timer

_g_debug = True

class BaseHub(object):
    """ Base hub class for easing the implementation of subclasses that are 
    specific to a particular underlying event architecture. """

    SYSTEM_EXCEPTIONS = (KeyboardInterrupt, SystemExit)
    
    def __init__(self, clock=time.time):
        self.readers = {}
        self.writers = {}
        self.excs = {}

        self.clock = clock
        self.greenlet = None
        self.stopping = False
        self.running = False
        self.timers = []
        self.timers_by_greenlet = {}
        self.next_timers = []
        self.observers = {}
        self.observer_modes = {
            'entry': [],
            'before_timers': [],
            'before_waiting': [],
            'after_waiting': [],
            'exit': [],
        }

    def add_descriptor(self, fileno, read=None, write=None, exc=None):
        """ Signals an intent to read/write from a particular file descriptor.
        
        The fileno argument is the file number of the file of interest.  The other
        arguments are either callbacks or None.  If there is a callback for read
        or write, the hub sets things up so that when the file descriptor is
        ready to be read or written, the callback is called.
        
        The exc callback is called when the socket represented by the file
        descriptor is closed.  The intent is that the the exc callbacks should
        only be present when either a read or write callback is also present,
        so the exc callback happens instead of the respective read or write
        callback.
        """
        
        self.readers[fileno] = read or self.readers.get(fileno)
        self.writers[fileno] = write or self.writers.get(fileno)
        self.excs[fileno] = exc or self.excs.get(fileno)
        
    def remove_descriptor(self, fileno):
        self.readers.pop(fileno, None)
        self.writers.pop(fileno, None)
        self.excs.pop(fileno, None)

    def exc_descriptor(self, fileno):
        exc = self.excs.get(fileno)
        if exc is not None:
            try:
                exc(fileno)
            except self.SYSTEM_EXCEPTIONS:
                self.squelch_exception(fileno, sys.exc_info())

    def stop(self):
        self.abort()
        if self.greenlet is not greenlet.getcurrent():
            self.switch()

    def switch(self):
        if not self.greenlet:
            self.greenlet = greenlib.tracked_greenlet()
            args = ((self.run,),)
        else:
            args = ()
        try:
            greenlet.getcurrent().parent = self.greenlet
        except ValueError:
            pass
        return greenlib.switch(self.greenlet, *args)

    def squelch_exception(self, fileno, exc_info):
        traceback.print_exception(*exc_info)
        print >>sys.stderr, "Removing descriptor: %r" % (fileno,)
        try:
            self.remove_descriptor(fileno)
        except Exception, e:
            print >>sys.stderr, "Exception while removing descriptor! %r" % (e,)
            
    def wait(self, seconds=None):
        raise NotImplementedError("Implement this in a subclass")

    def default_sleep(self):
        return 60.0

    def sleep_until(self):
        t = self.timers
        if not t:
            return None
        return t[0][0]
        
    def run(self):
        """Run the runloop until abort is called.
        """
        if self.running:
            raise RuntimeError("Already running!")
        try:
            self.running = True
            self.stopping = False
            self.fire_observers('entry')
            while not self.stopping:
                self.prepare_timers()
                self.fire_observers('before_timers')
                self.fire_timers(self.clock())
                self.prepare_timers()
                wakeup_when = self.sleep_until()
                if wakeup_when is None:
                    sleep_time = self.default_sleep()
                else:
                    sleep_time = wakeup_when - self.clock()
                if sleep_time > 0:
                    self.fire_observers('before_waiting')
                    self.wait(sleep_time)
                    self.fire_observers('after_waiting')
                else:
                    self.wait(0)
            else:
                del self.timers[:]
                del self.next_timers[:]
            self.fire_observers('exit')
        finally:
            self.running = False
            self.stopping = False

    def abort(self):
        """Stop the runloop. If run is executing, it will exit after completing
        the next runloop iteration.
        """
        if self.running:
            self.stopping = True

    def add_observer(self, observer, *modes):
        """Add an event observer to this runloop with the given modes.
        Valid modes are:
            entry: The runloop is being entered.
            before_timers: Before the expired timers for this iteration are executed.
            before_waiting: Before waiting for the calculated wait_time
                where nothing will happen.
            after_waiting: After waiting, immediately before starting the top of the
                runloop again.
            exit: The runloop is exiting.

        If no mode is passed or mode is all, the observer will be fired for every
        event type.
        """
        if not modes or modes == ('all',):
            modes = tuple(self.observer_modes)
        self.observers[observer] = modes
        for mode in modes:
            self.observer_modes[mode].append(observer)

    def remove_observer(self, observer):
        """Remove a previously registered observer from all event types.
        """
        for mode in self.observers.pop(observer, ()):
            self.observer_modes[mode].remove(observer)
            
    def squelch_observer_exception(self, observer, exc_info):
        traceback.print_exception(*exc_info)
        print >>sys.stderr, "Removing observer: %r" % (observer,)
        self.remove_observer(observer)
        
    def fire_observers(self, activity):
        for observer in self.observer_modes[activity]:
            try:
                observer(self, activity)
            except self.SYSTEM_EXCEPTIONS:
                raise
            except:
                self.squelch_observer_exception(observer, sys.exc_info())

    def squelch_timer_exception(self, timer, exc_info):
        traceback.print_exception(*exc_info)
        print >>sys.stderr, "Timer raised: %r" % (timer,)

    def _add_absolute_timer(self, when, info):
        # the 0 placeholder makes it easy to bisect_right using (now, 1)
        self.next_timers.append((when, 0, info))

    def add_timer(self, timer):
        scheduled_time = self.clock() + timer.seconds
        self._add_absolute_timer(scheduled_time, timer)
<<<<<<< HEAD
        timer.greenlet = greenlet.getcurrent()
=======
>>>>>>> 65a7965e
        self.track_timer(timer)
        return scheduled_time
        
    def track_timer(self, timer):
        current_greenlet = greenlet.getcurrent()
        timer.greenlet = current_greenlet
        if current_greenlet not in self.timers_by_greenlet:
            self.timers_by_greenlet[current_greenlet] = {}
        self.timers_by_greenlet[current_greenlet][timer] = True

    def timer_canceled(self, timer):
        pass

    def prepare_timers(self):
        ins = bisect.insort_right
        t = self.timers
        for item in self.next_timers:
            ins(t, item)
        del self.next_timers[:]

    def schedule_call(self, seconds, cb, *args, **kw):
        """Schedule a callable to be called after 'seconds' seconds have
        elapsed.
            seconds: The number of seconds to wait.
            cb: The callable to call after the given time.
            *args: Arguments to pass to the callable when called.
            **kw: Keyword arguments to pass to the callable when called.
        """
        t = Timer(seconds, cb, *args, **kw)
        self.add_timer(t)
        return t

    def fire_timers(self, when):
        t = self.timers
        last = bisect.bisect_right(t, (when, 1))
        i = 0
        for i in xrange(last):
            timer = t[i][2]
            try:
                try:
                    timer()
                except self.SYSTEM_EXCEPTIONS:
                    raise
                except:
                    self.squelch_timer_exception(timer, sys.exc_info())
            finally:
                try:
                    del self.timers_by_greenlet[timer.greenlet][timer]
                except KeyError:
                    pass
        del t[:last]

    def cancel_timers(self, greenlet):
        if greenlet not in self.timers_by_greenlet:
            return
        for timer in self.timers_by_greenlet[greenlet]:
            if not timer.cancelled and timer.seconds:
                ## If timer.seconds is 0, this isn't a timer, it's
                ## actually eventlet's silly way of specifying whether
                ## a coroutine is "ready to run" or not.
                timer.cancel()
                if _g_debug:
                    print 'Hub cancelling left-over timer %s' % timer
        del self.timers_by_greenlet[greenlet]<|MERGE_RESOLUTION|>--- conflicted
+++ resolved
@@ -222,10 +222,6 @@
     def add_timer(self, timer):
         scheduled_time = self.clock() + timer.seconds
         self._add_absolute_timer(scheduled_time, timer)
-<<<<<<< HEAD
-        timer.greenlet = greenlet.getcurrent()
-=======
->>>>>>> 65a7965e
         self.track_timer(timer)
         return scheduled_time
         
