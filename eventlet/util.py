"""\
@file util.py
@author Bob Ippolito

Copyright (c) 2005-2006, Bob Ippolito
Copyright (c) 2007, Linden Research, Inc.
Permission is hereby granted, free of charge, to any person obtaining a copy
of this software and associated documentation files (the "Software"), to deal
in the Software without restriction, including without limitation the rights
to use, copy, modify, merge, publish, distribute, sublicense, and/or sell
copies of the Software, and to permit persons to whom the Software is
furnished to do so, subject to the following conditions:

The above copyright notice and this permission notice shall be included in
all copies or substantial portions of the Software.

THE SOFTWARE IS PROVIDED "AS IS", WITHOUT WARRANTY OF ANY KIND, EXPRESS OR
IMPLIED, INCLUDING BUT NOT LIMITED TO THE WARRANTIES OF MERCHANTABILITY,
FITNESS FOR A PARTICULAR PURPOSE AND NONINFRINGEMENT. IN NO EVENT SHALL THE
AUTHORS OR COPYRIGHT HOLDERS BE LIABLE FOR ANY CLAIM, DAMAGES OR OTHER
LIABILITY, WHETHER IN AN ACTION OF CONTRACT, TORT OR OTHERWISE, ARISING FROM,
OUT OF OR IN CONNECTION WITH THE SOFTWARE OR THE USE OR OTHER DEALINGS IN
THE SOFTWARE.
"""

import os
import select
import socket
import sys
import errno

try:
    from OpenSSL import SSL
except ImportError:
    class SSL(object):
        class WantWriteError(object):
            pass

        class WantReadError(object):
            pass

        class ZeroReturnError(object):
            pass

        class SysCallError(object):
            pass


def g_log(*args):
    import sys
    import greenlet
    from eventlet.greenlib import greenlet_id
    g_id = greenlet_id()
    if g_id is None:
        if greenlet.getcurrent().parent is None:
            ident = 'greenlet-main'
        else:
            g_id = id(greenlet.getcurrent())
            if g_id < 0:
                g_id += 1 + ((sys.maxint + 1) << 1)
            ident = '%08X' % (g_id,)
    else:
        ident = 'greenlet-%d' % (g_id,)
    print >>sys.stderr, '[%s] %s' % (ident, ' '.join(map(str, args)))


__original_socket__ = socket.socket
__original_gethostbyname__ = socket.gethostbyname
__original_getaddrinfo__ = socket.getaddrinfo
__original_fromfd__ = socket.fromfd

def tcp_socket():
    s = __original_socket__(socket.AF_INET, socket.SOCK_STREAM)
    return s


__original_ssl__ = socket.ssl


def wrap_ssl(sock, certificate=None, private_key=None):
    from OpenSSL import SSL
    from eventlet import greenio, util
    context = SSL.Context(SSL.SSLv23_METHOD)
<<<<<<< HEAD
    #print certificate, private_key
=======
>>>>>>> 2138bf58
    if certificate is not None:
        context.use_certificate_file(certificate)
    if private_key is not None:
        context.use_privatekey_file(private_key)
    context.set_verify(SSL.VERIFY_NONE, lambda *x: True)

    ## TODO only do this on client sockets? how?
    connection = SSL.Connection(context, sock)
    connection.set_connect_state()
    return greenio.GreenSSL(connection)


socket_already_wrapped = False
def wrap_socket_with_coroutine_socket(use_thread_pool=True):
    global socket_already_wrapped
    if socket_already_wrapped:
        return

    def new_socket(*args, **kw):
        from eventlet import greenio
        return greenio.GreenSocket(__original_socket__(*args, **kw))
    socket.socket = new_socket

    socket.ssl = wrap_ssl

    if use_thread_pool:
        from eventlet import tpool
        def new_gethostbyname(*args, **kw):
            return tpool.execute(
                __original_gethostbyname__, *args, **kw)
        socket.gethostbyname = new_gethostbyname

        def new_getaddrinfo(*args, **kw):
            return tpool.execute(
                __original_getaddrinfo__, *args, **kw)
        socket.getaddrinfo = new_getaddrinfo

    def new_fromfd(*args, **kw):
        from eventlet import greenio
        return greenio.GreenSocket(__original_fromfd__(*args, **kw))
    socket.fromfd = new_fromfd

    socket_already_wrapped = True


__original_fdopen__ = os.fdopen
__original_read__ = os.read
__original_write__ = os.write
__original_waitpid__ = os.waitpid
__original_fork__ = os.fork
## TODO wrappings for popen functions? not really needed since Process object exists?


pipes_already_wrapped = False
def wrap_pipes_with_coroutine_pipes():
    from eventlet import processes ## Make sure the signal handler is installed
    global pipes_already_wrapped
    if pipes_already_wrapped:
        return
    def new_fdopen(*args, **kw):
        from eventlet import greenio
        return greenio.GreenPipe(__original_fdopen__(*args, **kw))
    def new_read(fd, *args, **kw):
        from eventlet import api
        api.trampoline(fd, read=True)
        return __original_read__(fd, *args, **kw)
    def new_write(fd, *args, **kw):
        from eventlet import api
        api.trampoline(fd, write=True)
        return __original_write__(fd, *args, **kw)
    def new_fork(*args, **kwargs):
        pid = __original_fork__()
        if pid:
            processes._add_child_pid(pid)
        return pid
    def new_waitpid(pid, options):
        from eventlet import processes
        evt = processes.CHILD_EVENTS.get(pid)
        if not evt:
            return 0, 0
        if options == os.WNOHANG:
            if evt.ready():
                return pid, evt.wait()
            return 0, 0
        elif options:
            return __original_waitpid__(pid, result)
        return pid, evt.wait()
    os.fdopen = new_fdopen
    os.read = new_read
    os.write = new_write
    os.fork = new_fork
    os.waitpid = new_waitpid

__original_select__ = select.select


def fake_select(r, w, e, timeout):
    """This is to cooperate with people who are trying to do blocking
    reads with a timeout. This only works if r, w, and e aren't
    bigger than len 1, and if either r or w is populated.

    Install this with wrap_select_with_coroutine_select,
    which makes the global select.select into fake_select.
    """
    from eventlet import api

    assert len(r) <= 1
    assert len(w) <= 1
    assert len(e) <= 1

    if w and r:
        raise RuntimeError('fake_select doesn\'t know how to do that yet')

    try:
        if r:
            api.trampoline(r[0], read=True, timeout=timeout)
            return r, [], []
        else:
            api.trampoline(w[0], write=True, timeout=timeout)
            return [], w, []
    except api.TimeoutError, e:
        return [], [], []
    except:
        return [], [], e


def wrap_select_with_coroutine_select():
    select.select = fake_select


try:
    import threading
    __original_threadlocal__ = threading.local
except ImportError:
    pass


def wrap_threading_local_with_coro_local():
    """monkey patch threading.local with something that is
    greenlet aware. Since greenlets cannot cross threads,
    so this should be semantically identical to threadlocal.local
    """
    from eventlet import api
    def get_ident():
        return id(api.getcurrent())

    class local(object):
        def __init__(self):
            self.__dict__['__objs'] = {}
    
        def __getattr__(self, attr, g=get_ident):
            try:
                return self.__dict__['__objs'][g()][attr]
            except KeyError:
                raise AttributeError(
                    "No variable %s defined for the thread %s"
                    % (attr, g()))
    
        def __setattr__(self, attr, value, g=get_ident):
            self.__dict__['__objs'].setdefault(g(), {})[attr] = value
    
        def __delattr__(self, attr, g=get_ident):
            try:
                del self.__dict__['__objs'][g()][attr]
            except KeyError:
                raise AttributeError(
                    "No variable %s defined for thread %s"
                    % (attr, g()))

    threading.local = local


def socket_bind_and_listen(descriptor, addr=('', 0), backlog=50):
    set_reuse_addr(descriptor)
    descriptor.bind(addr)
    descriptor.listen(backlog)
    return descriptor
<<<<<<< HEAD
=======
    
def socket_accept(descriptor):
    try:
        return descriptor.accept()
    except socket.error, e:
        if e[0] == errno.EWOULDBLOCK:
            return None
        raise

def socket_send(descriptor, data):
    try:
        return descriptor.send(data)
    except socket.error, e:
        if e[0] == errno.EWOULDBLOCK:
            return 0
        raise
    except SSL.WantWriteError:
        return 0
    except SSL.WantReadError:
        return 0
    # trap this error
    except SSL.SysCallError, e:
        (ssl_errno, ssl_errstr) = e
        if ssl_errno == -1 or ssl_errno > 0:
            raise socket.error(errno.ECONNRESET, errno.errorcode[errno.ECONNRESET])
        raise

# winsock sometimes throws ENOTCONN
SOCKET_CLOSED = (errno.ECONNRESET, errno.ENOTCONN, errno.ESHUTDOWN)
def socket_recv(descriptor, buflen):
    try:
        return descriptor.recv(buflen)
    except socket.error, e:
        if e[0] == errno.EWOULDBLOCK:
            return None
        if e[0] in SOCKET_CLOSED:
            return ''
        raise
    except SSL.WantReadError:
        return None
    except SSL.ZeroReturnError:
        return ''
    except SSL.SysCallError, e:
        (ssl_errno, ssl_errstr) = e
        if ssl_errno == -1 or ssl_errno > 0:
            return ''
        raise

def file_recv(fd, buflen):
    try:
        return fd.read(buflen)
    except IOError, e:
        if e[0] == errno.EAGAIN:
            return None
        return ''
    except socket.error, e:
        if e[0] == errno.EPIPE:
            return ''
        raise


def file_send(fd, data):
    try:
        fd.write(data)
        fd.flush()
        return len(data)
    except IOError, e:
        if e[0] == errno.EAGAIN:
            return 0
    except ValueError, e:
        written = 0
    except socket.error, e:
        if e[0] == errno.EPIPE:
            written = 0
>>>>>>> 2138bf58


def set_reuse_addr(descriptor):
    try:
        descriptor.setsockopt(
            socket.SOL_SOCKET,
            socket.SO_REUSEADDR,
            descriptor.getsockopt(socket.SOL_SOCKET, socket.SO_REUSEADDR) | 1,
        )
    except socket.error:
        pass
<|MERGE_RESOLUTION|>--- conflicted
+++ resolved
@@ -81,10 +81,6 @@
     from OpenSSL import SSL
     from eventlet import greenio, util
     context = SSL.Context(SSL.SSLv23_METHOD)
-<<<<<<< HEAD
-    #print certificate, private_key
-=======
->>>>>>> 2138bf58
     if certificate is not None:
         context.use_certificate_file(certificate)
     if private_key is not None:
@@ -262,83 +258,6 @@
     descriptor.bind(addr)
     descriptor.listen(backlog)
     return descriptor
-<<<<<<< HEAD
-=======
-    
-def socket_accept(descriptor):
-    try:
-        return descriptor.accept()
-    except socket.error, e:
-        if e[0] == errno.EWOULDBLOCK:
-            return None
-        raise
-
-def socket_send(descriptor, data):
-    try:
-        return descriptor.send(data)
-    except socket.error, e:
-        if e[0] == errno.EWOULDBLOCK:
-            return 0
-        raise
-    except SSL.WantWriteError:
-        return 0
-    except SSL.WantReadError:
-        return 0
-    # trap this error
-    except SSL.SysCallError, e:
-        (ssl_errno, ssl_errstr) = e
-        if ssl_errno == -1 or ssl_errno > 0:
-            raise socket.error(errno.ECONNRESET, errno.errorcode[errno.ECONNRESET])
-        raise
-
-# winsock sometimes throws ENOTCONN
-SOCKET_CLOSED = (errno.ECONNRESET, errno.ENOTCONN, errno.ESHUTDOWN)
-def socket_recv(descriptor, buflen):
-    try:
-        return descriptor.recv(buflen)
-    except socket.error, e:
-        if e[0] == errno.EWOULDBLOCK:
-            return None
-        if e[0] in SOCKET_CLOSED:
-            return ''
-        raise
-    except SSL.WantReadError:
-        return None
-    except SSL.ZeroReturnError:
-        return ''
-    except SSL.SysCallError, e:
-        (ssl_errno, ssl_errstr) = e
-        if ssl_errno == -1 or ssl_errno > 0:
-            return ''
-        raise
-
-def file_recv(fd, buflen):
-    try:
-        return fd.read(buflen)
-    except IOError, e:
-        if e[0] == errno.EAGAIN:
-            return None
-        return ''
-    except socket.error, e:
-        if e[0] == errno.EPIPE:
-            return ''
-        raise
-
-
-def file_send(fd, data):
-    try:
-        fd.write(data)
-        fd.flush()
-        return len(data)
-    except IOError, e:
-        if e[0] == errno.EAGAIN:
-            return 0
-    except ValueError, e:
-        written = 0
-    except socket.error, e:
-        if e[0] == errno.EPIPE:
-            written = 0
->>>>>>> 2138bf58
 
 
 def set_reuse_addr(descriptor):
