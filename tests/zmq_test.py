--- conflicted
+++ resolved
@@ -18,6 +18,7 @@
 def skip_unless_zmq(func):
     """ Decorator that skips a test if we're using the pyevent hub."""
     return skip_unless(using_zmq)(func)
+
 
 class TestUpstreamDownStream(LimitedTestCase):
 
@@ -144,12 +145,8 @@
         sub_all_done = event.Event()
         sub1_done = event.Event()
         sub2_done = event.Event()
-<<<<<<< HEAD
-=======
-
-        sleep(0.2)
-
->>>>>>> c0b439fa
+
+
         def rx(sock, done_evt, msg_count=10000):
             count = 0
             while count < msg_count:
@@ -186,11 +183,7 @@
         sub.setsockopt(zmq.SUBSCRIBE, 'test')
 
         sub_done = event.Event()
-<<<<<<< HEAD
-=======
-        sleep(0.2)
-
->>>>>>> c0b439fa
+
         def rx(sock, done_evt):
             count = 0
             sub = 'test'
