import cgi
import errno
import os
import socket
import sys
from tests import skipped, LimitedTestCase
from unittest import main

from eventlet import api
from eventlet import util
from eventlet import greenio
from eventlet.green import socket as greensocket
from eventlet import wsgi
from eventlet import processes

from tests import find_command

try:
    from cStringIO import StringIO
except ImportError:
    from StringIO import StringIO


def hello_world(env, start_response):
    if env['PATH_INFO'] == 'notexist':
        start_response('404 Not Found', [('Content-type', 'text/plain')])
        return ["not found"]

    start_response('200 OK', [('Content-type', 'text/plain')])
    return ["hello world"]


def chunked_app(env, start_response):
    start_response('200 OK', [('Content-type', 'text/plain')])
    yield "this"
    yield "is"
    yield "chunked"


def big_chunks(env, start_response):
    start_response('200 OK', [('Content-type', 'text/plain')])
    line = 'a' * 8192
    for x in range(10):
        yield line

def use_write(env, start_response):
    if env['PATH_INFO'] == '/a':
        write = start_response('200 OK', [('Content-type', 'text/plain'),
                                          ('Content-Length', '5')])
        write('abcde')
    if env['PATH_INFO'] == '/b':
        write = start_response('200 OK', [('Content-type', 'text/plain')])
        write('abcde')
    return []

def chunked_post(env, start_response):
    start_response('200 OK', [('Content-type', 'text/plain')])
    if env['PATH_INFO'] == '/a':
        return [env['wsgi.input'].read()]
    elif env['PATH_INFO'] == '/b':
        return [x for x in iter(lambda: env['wsgi.input'].read(4096), '')]
    elif env['PATH_INFO'] == '/c':
        return [x for x in iter(lambda: env['wsgi.input'].read(1), '')]

class Site(object):
    def __init__(self):
        self.application = hello_world

    def __call__(self, env, start_response):
        return self.application(env, start_response)


CONTENT_LENGTH = 'content-length'


"""
HTTP/1.1 200 OK
Date: foo
Content-length: 11

hello world
"""

class ConnectionClosed(Exception):
    pass


def read_http(sock):
    fd = sock.makefile()
    try:
        response_line = fd.readline()
    except socket.error, exc:
        if exc[0] == 10053:
            raise ConnectionClosed
        raise
    if not response_line:
        raise ConnectionClosed
    
    header_lines = []
    while True:
        line = fd.readline()
        if line == '\r\n':
            break
        else:
            header_lines.append(line)
    headers = dict()
    for x in header_lines:
        x = x.strip()
        if not x:
            continue
        key, value = x.split(': ', 1)
        headers[key.lower()] = value

    if CONTENT_LENGTH in headers:
        num = int(headers[CONTENT_LENGTH])
        body = fd.read(num)
        #print body
    else:
        body = None

    return response_line, headers, body


class TestHttpd(LimitedTestCase):
    mode = 'static'
    def setUp(self):
        super(TestHttpd, self).setUp()
        self.logfile = StringIO()
        self.site = Site()
        self.killer = None
        self.spawn_server()
        
    def tearDown(self):
        super(TestHttpd, self).tearDown()
        api.kill(self.killer)
        api.sleep(0)

    def spawn_server(self, **kwargs):
        """Spawns a new wsgi server with the given arguments.
        Sets self.port to the port of the server, and self.killer is the greenlet
        running it.
        
        Kills any previously-running server."""
        if self.killer:
            api.kill(self.killer)
            
        new_kwargs = dict(max_size=128, 
                          log=self.logfile,
                          site=self.site)
        new_kwargs.update(kwargs)
            
        if 'sock' not in new_kwargs:
            new_kwargs['sock'] = api.tcp_listener(('localhost', 0))
            
        self.port = new_kwargs['sock'].getsockname()[1]
        self.killer = api.spawn(
            wsgi.server,
            **new_kwargs)

    def test_001_server(self):
        sock = api.connect_tcp(
            ('localhost', self.port))

        fd = sock.makefile()
        fd.write('GET / HTTP/1.0\r\nHost: localhost\r\n\r\n')
        fd.flush()
        result = fd.read()
        fd.close()
        ## The server responds with the maximum version it supports
        self.assert_(result.startswith('HTTP'), result)
        self.assert_(result.endswith('hello world'))

    def test_002_keepalive(self):
        sock = api.connect_tcp(
            ('localhost', self.port))

        fd = sock.makefile()
        fd.write('GET / HTTP/1.1\r\nHost: localhost\r\n\r\n')
        fd.flush()
        read_http(sock)
        fd.write('GET / HTTP/1.1\r\nHost: localhost\r\n\r\n')
        fd.flush()
        read_http(sock)
        fd.close()

    def test_003_passing_non_int_to_read(self):
        # This should go in greenio_test
        sock = api.connect_tcp(
            ('localhost', self.port))

        fd = sock.makefile()
        fd.write('GET / HTTP/1.1\r\nHost: localhost\r\n\r\n')
        fd.flush()
        cancel = api.exc_after(1, RuntimeError)
        self.assertRaises(TypeError, fd.read, "This shouldn't work")
        cancel.cancel()
        fd.close()

    def test_004_close_keepalive(self):
        sock = api.connect_tcp(
            ('localhost', self.port))

        fd = sock.makefile()
        fd.write('GET / HTTP/1.1\r\nHost: localhost\r\n\r\n')
        fd.flush()
        read_http(sock)
        fd.write('GET / HTTP/1.1\r\nHost: localhost\r\nConnection: close\r\n\r\n')
        fd.flush()
        read_http(sock)
        fd.write('GET / HTTP/1.1\r\nHost: localhost\r\n\r\n')
        fd.flush()
        self.assertRaises(ConnectionClosed, read_http, sock)
        fd.close()

    @skipped
    def test_005_run_apachebench(self):
        url = 'http://localhost:12346/'
        # ab is apachebench
        out = processes.Process(find_command('ab'),
                                ['-c','64','-n','1024', '-k', url])
        print out.read()

    def test_006_reject_long_urls(self):
        sock = api.connect_tcp(
            ('localhost', self.port))
        path_parts = []
        for ii in range(3000):
            path_parts.append('path')
        path = '/'.join(path_parts)
        request = 'GET /%s HTTP/1.0\r\nHost: localhost\r\n\r\n' % path
        fd = sock.makefile()
        fd.write(request)
        fd.flush()
        result = fd.readline()
        if result:
            # windows closes the socket before the data is flushed,
            # so we never get anything back
            status = result.split(' ')[1]
            self.assertEqual(status, '414')
        fd.close()

    def test_007_get_arg(self):
        # define a new handler that does a get_arg as well as a read_body
        def new_app(env, start_response):
            body = env['wsgi.input'].read()
            a = cgi.parse_qs(body).get('a', [1])[0]
            start_response('200 OK', [('Content-type', 'text/plain')])
            return ['a is %s, body is %s' % (a, body)]
        self.site.application = new_app
        sock = api.connect_tcp(
            ('localhost', self.port))
        request = '\r\n'.join((
            'POST / HTTP/1.0',
            'Host: localhost',
            'Content-Length: 3',
            '',
            'a=a'))
        fd = sock.makefile()
        fd.write(request)
        fd.flush()

        # send some junk after the actual request
        fd.write('01234567890123456789')
        reqline, headers, body = read_http(sock)
        self.assertEqual(body, 'a is a, body is a=a')
        fd.close()

    def test_008_correctresponse(self):
        sock = api.connect_tcp(
            ('localhost', self.port))

        fd = sock.makefile()
        fd.write('GET / HTTP/1.1\r\nHost: localhost\r\n\r\n')
        fd.flush()
        response_line_200,_,_ = read_http(sock)
        fd.write('GET /notexist HTTP/1.1\r\nHost: localhost\r\n\r\n')
        fd.flush()
        response_line_404,_,_ = read_http(sock)
        fd.write('GET / HTTP/1.1\r\nHost: localhost\r\n\r\n')
        fd.flush()
        response_line_test,_,_ = read_http(sock)
        self.assertEqual(response_line_200,response_line_test)
        fd.close()

    def test_009_chunked_response(self):
        self.site.application = chunked_app
        sock = api.connect_tcp(
            ('localhost', self.port))

        fd = sock.makefile()
        fd.write('GET / HTTP/1.1\r\nHost: localhost\r\nConnection: close\r\n\r\n')
        fd.flush()
        self.assert_('Transfer-Encoding: chunked' in fd.read())

    def test_010_no_chunked_http_1_0(self):
        self.site.application = chunked_app
        sock = api.connect_tcp(
            ('localhost', self.port))

        fd = sock.makefile()
        fd.write('GET / HTTP/1.0\r\nHost: localhost\r\nConnection: close\r\n\r\n')
        fd.flush()
        self.assert_('Transfer-Encoding: chunked' not in fd.read())

    def test_011_multiple_chunks(self):
        self.site.application = big_chunks
        sock = api.connect_tcp(
            ('localhost', self.port))

        fd = sock.makefile()
        fd.write('GET / HTTP/1.1\r\nHost: localhost\r\nConnection: close\r\n\r\n')
        fd.flush()
        headers = ''
        while True:
            line = fd.readline()
            if line == '\r\n':
                break
            else:
                headers += line
        self.assert_('Transfer-Encoding: chunked' in headers)
        chunks = 0
        chunklen = int(fd.readline(), 16)
        while chunklen:
            chunks += 1
            chunk = fd.read(chunklen)
            fd.readline()
            chunklen = int(fd.readline(), 16)
        self.assert_(chunks > 1)

    def test_012_ssl_server(self):
        def wsgi_app(environ, start_response):
            start_response('200 OK', {})
            return [environ['wsgi.input'].read()]

        certificate_file = os.path.join(os.path.dirname(__file__), 'test_server.crt')
        private_key_file = os.path.join(os.path.dirname(__file__), 'test_server.key')

        server_sock = api.ssl_listener(('localhost', 0), certificate_file, private_key_file)
        self.spawn_server(sock=server_sock, site=wsgi_app)
    
        sock = api.connect_tcp(('localhost', self.port))
        sock = util.wrap_ssl(sock)
        sock.write('POST /foo HTTP/1.1\r\nHost: localhost\r\nConnection: close\r\nContent-length:3\r\n\r\nabc')
        result = sock.read(8192)
        self.assertEquals(result[-3:], 'abc')
        
    def test_013_empty_return(self):
        def wsgi_app(environ, start_response):
            start_response("200 OK", [])
            return [""]

        certificate_file = os.path.join(os.path.dirname(__file__), 'test_server.crt')
        private_key_file = os.path.join(os.path.dirname(__file__), 'test_server.key')
        server_sock = api.ssl_listener(('localhost', 0), certificate_file, private_key_file)
        self.spawn_server(sock=server_sock, site=wsgi_app)

        sock = api.connect_tcp(('localhost', server_sock.getsockname()[1]))
        sock = util.wrap_ssl(sock)
        sock.write('GET /foo HTTP/1.1\r\nHost: localhost\r\nConnection: close\r\n\r\n')
        result = sock.read(8192)
        self.assertEquals(result[-4:], '\r\n\r\n')

    def test_014_chunked_post(self):
        self.site.application = chunked_post
        sock = api.connect_tcp(('localhost', self.port))
        fd = sock.makefile()
        fd.write('PUT /a HTTP/1.1\r\nHost: localhost\r\nConnection: close\r\n'
                 'Transfer-Encoding: chunked\r\n\r\n'
                 '2\r\noh\r\n4\r\n hai\r\n0\r\n\r\n')
        fd.flush()
        while True:
            if fd.readline() == '\r\n':
                break
        response = fd.read()
        self.assert_(response == 'oh hai', 'invalid response %s' % response)

        sock = api.connect_tcp(('localhost', self.port))
        fd = sock.makefile()
        fd.write('PUT /b HTTP/1.1\r\nHost: localhost\r\nConnection: close\r\n'
                 'Transfer-Encoding: chunked\r\n\r\n'
                 '2\r\noh\r\n4\r\n hai\r\n0\r\n\r\n')
        fd.flush()
        while True:
            if fd.readline() == '\r\n':
                break
        response = fd.read()
        self.assert_(response == 'oh hai', 'invalid response %s' % response)

        sock = api.connect_tcp(('localhost', self.port))
        fd = sock.makefile()
        fd.write('PUT /c HTTP/1.1\r\nHost: localhost\r\nConnection: close\r\n'
                 'Transfer-Encoding: chunked\r\n\r\n'
                 '2\r\noh\r\n4\r\n hai\r\n0\r\n\r\n')
        fd.flush()
        while True:
            if fd.readline() == '\r\n':
                break
        response = fd.read(8192)
        self.assert_(response == 'oh hai', 'invalid response %s' % response)

    def test_015_write(self):
        self.site.application = use_write
        sock = api.connect_tcp(('localhost', self.port))
        fd = sock.makefile()
        fd.write('GET /a HTTP/1.1\r\nHost: localhost\r\nConnection: close\r\n\r\n')
        fd.flush()
        response_line, headers, body = read_http(sock)
        self.assert_('content-length' in headers)

        sock = api.connect_tcp(('localhost', self.port))
        fd = sock.makefile()
        fd.write('GET /b HTTP/1.1\r\nHost: localhost\r\nConnection: close\r\n\r\n')
        fd.flush()
        response_line, headers, body = read_http(sock)
        self.assert_('transfer-encoding' in headers)
        self.assert_(headers['transfer-encoding'] == 'chunked')

    def test_016_repeated_content_length(self):
        """
        content-length header was being doubled up if it was set in
        start_response and could also be inferred from the iterator
        """
        def wsgi_app(environ, start_response):
            start_response('200 OK', [('Content-Length', '7')])
            return ['testing']
        self.site.application = wsgi_app
        sock = api.connect_tcp(('localhost', self.port))
        fd = sock.makefile()
        fd.write('GET /a HTTP/1.1\r\nHost: localhost\r\nConnection: close\r\n\r\n')
        fd.flush()
        header_lines = []
        while True:
            line = fd.readline()
            if line == '\r\n':
                break
            else:
                header_lines.append(line)
        self.assertEquals(1, len([l for l in header_lines
                if l.lower().startswith('content-length')]))

    def test_017_ssl_zeroreturnerror(self):

        def server(sock, site, log):
            try:
                serv = wsgi.Server(sock, sock.getsockname(), site, log)
                client_socket = sock.accept()
                serv.process_request(client_socket)
                return True
            except:
                import traceback
                traceback.print_exc()
                return False

        def wsgi_app(environ, start_response):
            start_response('200 OK', [])
            return [environ['wsgi.input'].read()]

        certificate_file = os.path.join(os.path.dirname(__file__), 'test_server.crt')
        private_key_file = os.path.join(os.path.dirname(__file__), 'test_server.key')

        sock = api.ssl_listener(('localhost', 0), certificate_file, private_key_file)

        from eventlet import coros
        server_coro = coros.execute(server, sock, wsgi_app, self.logfile)

        client = api.connect_tcp(('localhost', sock.getsockname()[1]))
        client = util.wrap_ssl(client)
        client.write('X') # non-empty payload so that SSL handshake occurs
        greenio.shutdown_safe(client)
        client.close()

        success = server_coro.wait()
        self.assert_(success)
        
    def test_018_http_10_keepalive(self):
        # verify that if an http/1.0 client sends connection: keep-alive
        # that we don't close the connection
        sock = api.connect_tcp(
            ('localhost', self.port))

        fd = sock.makefile()
        fd.write('GET / HTTP/1.0\r\nHost: localhost\r\nConnection: keep-alive\r\n\r\n')
        fd.flush()
        
        response_line, headers, body = read_http(sock)
        self.assert_('connection' in headers)
        self.assertEqual('keep-alive', headers['connection'])
        # repeat request to verify connection is actually still open
        fd.write('GET / HTTP/1.0\r\nHost: localhost\r\nConnection: keep-alive\r\n\r\n')
        fd.flush()
        response_line, headers, body = read_http(sock)
        self.assert_('connection' in headers)
        self.assertEqual('keep-alive', headers['connection'])
                     
    def test_019_fieldstorage_compat(self):
        def use_fieldstorage(environ, start_response):
            import cgi
            fs = cgi.FieldStorage(fp=environ['wsgi.input'],
                                  environ=environ)
            start_response('200 OK', [('Content-type', 'text/plain')])
            return ['hello!']
                             
        self.site.application = use_fieldstorage
        sock = api.connect_tcp(
            ('localhost', self.port))

        fd = sock.makefile()
        fd.write('POST / HTTP/1.1\r\n'
                 'Host: localhost\r\n'
                 'Connection: close\r\n'
                 'Transfer-Encoding: chunked\r\n\r\n'
                 '2\r\noh\r\n'
                 '4\r\n hai\r\n0\r\n\r\n')
        fd.flush()
        self.assert_('hello!' in fd.read())

    def test_020_x_forwarded_for(self):
        sock = api.connect_tcp(('localhost', self.port))
        sock.sendall('GET / HTTP/1.1\r\nHost: localhost\r\nX-Forwarded-For: 1.2.3.4, 5.6.7.8\r\n\r\n')
        sock.recv(1024)
        sock.close()
        self.assert_('1.2.3.4,5.6.7.8,127.0.0.1' in self.logfile.getvalue())
        
        # turning off the option should work too
        self.logfile = StringIO()
        self.spawn_server(log_x_forwarded_for=False)
            
        sock = api.connect_tcp(('localhost', self.port))
        sock.sendall('GET / HTTP/1.1\r\nHost: localhost\r\nX-Forwarded-For: 1.2.3.4, 5.6.7.8\r\n\r\n')
        sock.recv(1024)
        sock.close()
        self.assert_('1.2.3.4' not in self.logfile.getvalue())
        self.assert_('5.6.7.8' not in self.logfile.getvalue())        
        self.assert_('127.0.0.1' in self.logfile.getvalue())

    def test_socket_remains_open(self):
        api.kill(self.killer)
        server_sock = api.tcp_listener(('localhost', 0))
        self.port = server_sock.getsockname()[1]
        server_sock_2 = server_sock.dup()
        self.killer = api.spawn(wsgi.server, server_sock_2, hello_world, 
                                log=self.logfile)
        # do a single req/response to verify it's up
        sock = api.connect_tcp(('localhost', self.port))
        fd = sock.makeGreenFile()
        fd.write('GET / HTTP/1.0\r\nHost: localhost\r\n\r\n')
        result = fd.read()
        fd.close()
        self.assert_(result.startswith('HTTP'), result)
        self.assert_(result.endswith('hello world'))

        # shut down the server and verify the server_socket fd is still open,
        # but the actual socketobject passed in to wsgi.server is closed
        api.kill(self.killer)
        api.sleep(0.01)
        try:
            server_sock_2.accept()
        except socket.error, exc:
            self.assertEqual(exc[0], errno.EBADF)
        self.killer = api.spawn(wsgi.server, server_sock, hello_world,
                                log=self.logfile)
        sock = api.connect_tcp(('localhost', self.port))
        fd = sock.makeGreenFile()
        fd.write('GET / HTTP/1.0\r\nHost: localhost\r\n\r\n')
        result = fd.read()
        fd.close()
        self.assert_(result.startswith('HTTP'), result)
        self.assert_(result.endswith('hello world'))

    def test_021_environ_clobbering(self):
        def clobberin_time(environ, start_response):
            for environ_var in ['wsgi.version', 'wsgi.url_scheme',
                'wsgi.input', 'wsgi.errors', 'wsgi.multithread',
                'wsgi.multiprocess', 'wsgi.run_once', 'REQUEST_METHOD',
                'SCRIPT_NAME', 'PATH_INFO', 'QUERY_STRING', 'CONTENT_TYPE',
                'CONTENT_LENGTH', 'SERVER_NAME', 'SERVER_PORT', 
                'SERVER_PROTOCOL']:
                environ[environ_var] = None
            start_response('200 OK', [('Content-type', 'text/plain')])
            return []
        self.site.application = clobberin_time
        sock = api.connect_tcp(('localhost', self.port))
        fd = sock.makefile()
        fd.write('GET / HTTP/1.1\r\n'
                 'Host: localhost\r\n'
                 'Connection: close\r\n'
                 '\r\n\r\n')
        fd.flush()
        self.assert_('200 OK' in fd.read())

    def test_022_custom_pool(self):
        # just test that it accepts the parameter for now
        # TODO: test that it uses the pool and that you can waitall() to
        # ensure that all clients finished
        from eventlet import pool
        p = pool.Pool(max_size=5)
        self.spawn_server(custom_pool=p)
            
        # this stuff is copied from test_001_server, could be better factored
        sock = api.connect_tcp(
            ('localhost', self.port))
        fd = sock.makefile()
        fd.write('GET / HTTP/1.0\r\nHost: localhost\r\n\r\n')
        fd.flush()
        result = fd.read()
        fd.close()
        self.assert_(result.startswith('HTTP'), result)
        self.assert_(result.endswith('hello world'))

    def test_023_bad_content_length(self):
        sock = api.connect_tcp(
            ('localhost', self.port))
        fd = sock.makefile()
        fd.write('GET / HTTP/1.0\r\nHost: localhost\r\nContent-length: argh\r\n\r\n')
        fd.flush()
        result = fd.read()
        fd.close()
        self.assert_(result.startswith('HTTP'), result)
        self.assert_('400 Bad Request' in result)
        self.assert_('500' not in result)

    def test_024_expect_100_continue(self):
        def wsgi_app(environ, start_response):
            if int(environ['CONTENT_LENGTH']) > 1024:
                start_response('417 Expectation Failed', [('Content-Length', '7')])
                return ['failure']
            else:
                text = environ['wsgi.input'].read()
                start_response('200 OK', [('Content-Length', str(len(text)))])
                return [text]
        self.site.application = wsgi_app
        sock = api.connect_tcp(('localhost', self.port))
        fd = sock.makefile()
        fd.write('PUT / HTTP/1.1\r\nHost: localhost\r\nContent-length: 1025\r\nExpect: 100-continue\r\n\r\n')
        fd.flush()
        response_line, headers, body = read_http(sock)
        self.assert_(response_line.startswith('HTTP/1.1 417 Expectation Failed'))
        self.assertEquals(body, 'failure')
        fd.write('PUT / HTTP/1.1\r\nHost: localhost\r\nContent-length: 7\r\nExpect: 100-continue\r\n\r\ntesting')
        fd.flush()
        header_lines = []
        while True:
            line = fd.readline()
            if line == '\r\n':
                break
            else:
                header_lines.append(line)
        self.assert_(header_lines[0].startswith('HTTP/1.1 100 Continue'))
        header_lines = []
        while True:
            line = fd.readline()
            if line == '\r\n':
                break
            else:
                header_lines.append(line)
        self.assert_(header_lines[0].startswith('HTTP/1.1 200 OK'))
        self.assertEquals(fd.read(7), 'testing')
        fd.close()

<<<<<<< HEAD
    def test_025_log_format(self):
        self.spawn_server(log_format="HI %(request_line)s HI")
        sock = api.connect_tcp(('localhost', self.port))
        sock.sendall('GET /yo! HTTP/1.1\r\nHost: localhost\r\n\r\n')
        sock.recv(1024)
        sock.close()
        self.assert_('\nHI GET /yo! HTTP/1.1 HI\n' in self.logfile.getvalue(), self.logfile.getvalue())

        
=======
    def test_025_accept_errors(self):
        api.kill(self.killer)
        listener = greensocket.socket()
        listener.bind(('localhost', 0))
        # NOT calling listen, to trigger the error
        self.port = listener.getsockname()[1]
        self.killer = api.spawn(
            wsgi.server,
            listener,
            self.site, 
            max_size=128,
            log=self.logfile)
        old_stderr = sys.stderr
        try:
            sys.stderr = self.logfile
            api.sleep(0) # need to enter server loop
            try:
                api.connect_tcp(('localhost', self.port))
                self.fail("Didn't expect to connect")
            except socket.error, exc:
                self.assertEquals(exc[0], errno.ECONNREFUSED)

            self.assert_('Invalid argument' in self.logfile.getvalue(),
                self.logfile.getvalue())
        finally:
            sys.stderr = old_stderr
                    
>>>>>>> f2824e04
if __name__ == '__main__':
    main()<|MERGE_RESOLUTION|>--- conflicted
+++ resolved
@@ -657,17 +657,6 @@
         self.assertEquals(fd.read(7), 'testing')
         fd.close()
 
-<<<<<<< HEAD
-    def test_025_log_format(self):
-        self.spawn_server(log_format="HI %(request_line)s HI")
-        sock = api.connect_tcp(('localhost', self.port))
-        sock.sendall('GET /yo! HTTP/1.1\r\nHost: localhost\r\n\r\n')
-        sock.recv(1024)
-        sock.close()
-        self.assert_('\nHI GET /yo! HTTP/1.1 HI\n' in self.logfile.getvalue(), self.logfile.getvalue())
-
-        
-=======
     def test_025_accept_errors(self):
         api.kill(self.killer)
         listener = greensocket.socket()
@@ -694,7 +683,15 @@
                 self.logfile.getvalue())
         finally:
             sys.stderr = old_stderr
-                    
->>>>>>> f2824e04
+
+    def test_026_log_format(self):
+        self.spawn_server(log_format="HI %(request_line)s HI")
+        sock = api.connect_tcp(('localhost', self.port))
+        sock.sendall('GET /yo! HTTP/1.1\r\nHost: localhost\r\n\r\n')
+        sock.recv(1024)
+        sock.close()
+        self.assert_('\nHI GET /yo! HTTP/1.1 HI\n' in self.logfile.getvalue(), self.logfile.getvalue())
+
+        
 if __name__ == '__main__':
     main()